--- conflicted
+++ resolved
@@ -127,25 +127,12 @@
         content: initialMessage,
         timestamp: new Date()
       }]);
-<<<<<<< HEAD
-      setInput(''); // Clear input field as the user hasn't typed anything yet
-      
-      // Do NOT call handleSendMessage here. The message is from the assistant.
-      // The chat session is created, and the first message is set.
-      // The user will type their first actual reply.
-
-      // It's good practice to save this initial assistant message to the history.
-      // This might already be handled by createChatSession or might need an explicit save.
-      // For now, let's assume createChatSession handles it or we add it later if needed.
-      await saveChatMessage(sessionId, 'assistant', initialMessage); // Explicitly save assistant's first message
-
-      await loadChatSessions(); // Refresh session list
-=======
       setInput('');
       setIsInitialMessageHandled(true);
-      await handleSendMessage(initialMessage, sessionId);
+
+      // Save the initial assistant message to the history
+      await saveChatMessage(sessionId, 'assistant', initialMessage);
       await loadChatSessions();
->>>>>>> 09e2a94a
     } catch (error) {
       console.error('Error creating new chat with message:', error);
       setMessages(prev => [...prev, { role: 'assistant', content: 'Sorry, there was an error starting our chat. Please try again.', timestamp: new Date() }]);
@@ -186,12 +173,12 @@
 
   const handleSendMessage = async (message?: string, sessionId?: string) => {
     if (!user?.uid) return;
-    
-    const messageToSend = messageOverride || input.trim();
-    const targetSessionId = sessionIdOverride || currentSessionId;
+
+    const messageToSend = message || input.trim();
+    const targetSessionId = sessionId || currentSessionId;
     if (!messageToSend || !targetSessionId) return;
 
-    const isInitialAutomatedCall = !!(messageOverride && sessionIdOverride);
+    const isInitialAutomatedCall = !!(message && sessionId);
 
     try {
       setIsLoading(true);
